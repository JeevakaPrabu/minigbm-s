--- conflicted
+++ resolved
@@ -57,13 +57,9 @@
 	const uint16_t gen3_ids[] = { 0x2582, 0x2592, 0x2772, 0x27A2, 0x27AE,
 				      0x29C2, 0x29B2, 0x29D2, 0xA001, 0xA011 };
 	const uint16_t gen11_ids[] = { 0x4E71, 0x4E61, 0x4E51, 0x4E55, 0x4E57 };
-<<<<<<< HEAD
-
-=======
 	const uint16_t gen12_ids[] = { 0x9A40, 0x9A49, 0x9A59, 0x9A60, 0x9A68,
 					0x9A70, 0x9A78, 0x9AC0, 0x9AC9, 0x9AD9, 
 					0x9AF8 };
->>>>>>> f2f8c494
 	unsigned i;
 	for (i = 0; i < ARRAY_SIZE(gen3_ids); i++)
 		if (gen3_ids[i] == device_id)
@@ -72,14 +68,11 @@
 	for (i = 0; i < ARRAY_SIZE(gen11_ids); i++)
 		if (gen11_ids[i] == device_id)
 			return 11;
-<<<<<<< HEAD
-=======
 
 	/* Gen 12 */
 	for (i = 0; i < ARRAY_SIZE(gen12_ids); i++)
 		if (gen12_ids[i] == device_id)
 			return 12;
->>>>>>> f2f8c494
 
 	return 4;
 }
@@ -316,11 +309,7 @@
 {
 	uint64_t modifier;
 	struct i915_device *i915 = bo->drv->priv;
-<<<<<<< HEAD
-	bool huge_bo = (i915->gen <= 11) && (width > 4096);
-=======
 	bool huge_bo = (i915->gen < 11) && (width > 4096);
->>>>>>> f2f8c494
 
 	if (modifiers) {
 		modifier =

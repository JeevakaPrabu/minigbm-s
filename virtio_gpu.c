--- conflicted
+++ resolved
@@ -109,11 +109,7 @@
 {
 	struct virtio_gpu_priv *priv = (struct virtio_gpu_priv *)drv->priv;
 
-<<<<<<< HEAD
-	if (priv->has_3d && priv->caps.max_version >= 1) {
-=======
 	if (features[feat_3d].enabled && priv->caps.max_version >= 1) {
->>>>>>> a03926ec
 		if ((use_flags & BO_USE_RENDERING) &&
 		    !virtio_gpu_supports_format(&priv->caps.v1.render, drm_format)) {
 			drv_log("Skipping unsupported render format: %d\n", drm_format);
